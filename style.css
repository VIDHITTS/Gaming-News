:root {
    --primary-dark: #181C14;
    --secondary-dark: #3C3D37;
    --accent: #697565;
    --light: #ECDFCC;
}

* {
    margin: 0;
    padding: 0;
    box-sizing: border-box;
    font-family: 'Segoe UI', Tahoma, Geneva, Verdana, sans-serif;
}

body {
    background-color: var(--primary-dark);
    color: var(--light);
    min-height: 100vh;
}

.container {
    display: flex;
    min-height: 100vh;
}

/* Sidebar Styles */
.sidebar {
    width: 280px;
    height: 100vh;
    position: fixed;
    left: 0;
    top: 0;
    background: rgba(60, 61, 55, 0.25);
    backdrop-filter: blur(10px);
    border-right: 1px solid rgba(236, 223, 204, 0.1);
    padding: 2rem 1rem;
    z-index: 1000;
}

.logo {
    text-align: center;
    margin-bottom: 2rem;
    color: var(--light);
}

.nav-links {
    list-style: none;
}

.nav-links li {
    margin-bottom: 0.5rem;
}

.nav-links a {
    display: block;
    padding: 1rem 1.5rem;
    color: var(--light);
    text-decoration: none;
    border-radius: 10px;
    transition: all 0.3s ease;
    background: rgba(236, 223, 204, 0.05);
}

.nav-links li.active a,
.nav-links a:hover {
    background: rgba(149, 0, 255, 0.1);
    transform: translateX(10px);
<<<<<<< HEAD

=======
    
>>>>>>> 4db4d661
}

/* Content Styles */
.content {
    flex: 1;
    padding: 2rem;
    margin-left: 280px;
}

.page {
    display: none;
    opacity: 0;
    transition: opacity 0.3s ease;
}

.page.active {
    display: block;
    opacity: 1;
}

h1 {
    margin-bottom: 1.5rem;
    color: var(--light);
}

.featured-news {
    margin-top: 2rem;
}

.news-grid {
    display: grid;
    grid-template-columns: repeat(auto-fit, minmax(300px, 1fr));
    gap: 1.5rem;
    margin-top: 1rem;
}

.news-card {
    background: rgba(236, 223, 204, 0.05);
    backdrop-filter: blur(10px);
    border-radius: 15px;
    padding: 1.5rem;
    border: 1px solid rgba(236, 223, 204, 0.1);
    transition: transform 0.3s ease;
}

.news-card:hover {
    transform: translateY(-5px);
}

.news-card h3 {
    color: var(--light);
    margin-bottom: 0.5rem;
}

.news-card p {
    color: rgba(236, 223, 204, 0.8);
}

/* Responsive Design */
@media (max-width: 768px) {
    .sidebar {
        width: 100%;
        height: auto;
        position: relative;
    }

    .content {
        margin-left: 0;
    }

    .container {
        flex-direction: column;
    }

    .news-grid {
        grid-template-columns: 1fr;
    }
}
<<<<<<< HEAD

.video-banner {
    width: 8vw;
    height: 500px;
    position: relative;
    overflow: hidden;
    /* Hide overflow */
    border: 5px solid;
}

.video-background {
    position: absolute;
    top: -5rem;
    right: 0;
    min-height: 100%;
    width: 81.5vw;
    height: auto;
    z-index: -1;
    /* Place video behind content */
    /* transform: translate(-50%, -50%); */
=======
.video-banner {

        width: 1520px;
        height: 500px;
        border: solid black;
        position: relative;
        overflow: hidden; /* Hide overflow */

    
}
.video-background {
    position: absolute;
    top: 50%;
    left: 50%;
    min-width: 100%;
    min-height: 100%;
    width: auto;
    height: auto;
    z-index: -1; /* Place video behind content */
    transform: translate(-50%, -50%);
>>>>>>> 4db4d661
}<|MERGE_RESOLUTION|>--- conflicted
+++ resolved
@@ -64,12 +64,9 @@
 .nav-links li.active a,
 .nav-links a:hover {
     background: rgba(149, 0, 255, 0.1);
+    background: rgba(149, 0, 255, 0.1);
     transform: translateX(10px);
-<<<<<<< HEAD
 
-=======
-    
->>>>>>> 4db4d661
 }
 
 /* Content Styles */
@@ -148,7 +145,6 @@
         grid-template-columns: 1fr;
     }
 }
-<<<<<<< HEAD
 
 .video-banner {
     width: 8vw;
@@ -169,26 +165,4 @@
     z-index: -1;
     /* Place video behind content */
     /* transform: translate(-50%, -50%); */
-=======
-.video-banner {
-
-        width: 1520px;
-        height: 500px;
-        border: solid black;
-        position: relative;
-        overflow: hidden; /* Hide overflow */
-
-    
-}
-.video-background {
-    position: absolute;
-    top: 50%;
-    left: 50%;
-    min-width: 100%;
-    min-height: 100%;
-    width: auto;
-    height: auto;
-    z-index: -1; /* Place video behind content */
-    transform: translate(-50%, -50%);
->>>>>>> 4db4d661
 }